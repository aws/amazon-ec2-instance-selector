--- conflicted
+++ resolved
@@ -56,18 +56,12 @@
 // New creates an instance of instance-selector EC2Pricing
 func New(sess *session.Session) *EC2Pricing {
 	return &EC2Pricing{
-<<<<<<< HEAD
-		PricingClient:        pricing.New(sess),
+		// use us-east-1 since pricing only has endpoints in us-east-1 and ap-south-1
+		PricingClient:        pricing.New(sess.Copy(aws.NewConfig().WithRegion("us-east-1"))),
 		EC2Client:            ec2.New(sess),
 		AWSSession:           sess,
 		lastOnDemandCacheUTC: nil,
 		lastSpotCacheUTC:     nil,
-=======
-		// use us-east-1 since pricing only has endpoints in us-east-1 and ap-south-1
-		PricingClient: pricing.New(sess.Copy(aws.NewConfig().WithRegion("us-east-1"))),
-		EC2Client:     ec2.New(sess),
-		AWSSession:    sess,
->>>>>>> c39f1e85
 	}
 }
 
